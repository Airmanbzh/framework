<?php
declare(strict_types = 1);
/*
 * Go! AOP framework
 *
 * @copyright Copyright 2012, Lisachenko Alexander <lisachenko.it@gmail.com>
 *
 * This source file is subject to the license that is bundled
 * with this source code in the file LICENSE.
 */

namespace Go\Core;

use Closure;

/**
 * DI-container
 */
abstract class Container implements AspectContainer
{
    /**
     * List of services in the container
     *
     * @var array
     */
    protected $values = [];

    /**
     * Store identifiers os services by tags
     *
     * @var array
     */
    protected $tags = [];

    /**
     * Set a service into the container
     *
     * @param string $id Identifier
     * @param mixed $value Value to store
     * @param array $tags Additional tags
     */
    public function set(string $id, $value, array $tags = [])
    {
        $this->values[$id] = $value;
        foreach ($tags as $tag) {
            $this->tags[$tag][] = $id;
        }
    }

    /**
     * Set a shared value in the container
     *
     * @param string $id Identifier
     * @param Closure $value Value to store
     * @param array $tags Additional tags
     */
    public function share(string $id, Closure $value, array $tags = [])
    {
<<<<<<< HEAD
        $value = function($container) use ($value) {
=======
        if (!is_callable($value)) {
            throw new \InvalidArgumentException('Only callable values can be shared in the container');
        }
        $value = function ($container) use ($value) {
>>>>>>> 98b57b44
            static $sharedValue;

            if (null === $sharedValue) {
                $sharedValue = $value($container);
            }

            return $sharedValue;
        };
        $this->set($id, $value, $tags);
    }

    /**
     * Return a service or value from the container
     *
     * @param string $id Identifier
     *
     * @return mixed
     * @throws \OutOfBoundsException if service was not found
     */
    public function get(string $id)
    {
        if (!isset($this->values[$id])) {
            throw new \OutOfBoundsException("Value {$id} is not defined in the container");
        }
        if (is_callable($this->values[$id])) {
            return $this->values[$id]($this);
        }

        return $this->values[$id];
    }

    /**
     * Checks if item with specified id is present in the container
     *
     * @param string $id Identifier
     *
     * @return bool
     */
    public function has(string $id): bool
    {
        return isset($this->values[$id]);
    }

    /**
     * Return list of service tagged with marker
     *
     * @param string $tag Tag to select
     * @return array
     */
    public function getByTag(string $tag): array
    {
        $result = [];
        if (isset($this->tags[$tag])) {
            foreach ($this->tags[$tag] as $id) {
                $result[$id] = $this->get($id);
            }
        }

        return $result;
    }
}<|MERGE_RESOLUTION|>--- conflicted
+++ resolved
@@ -56,14 +56,7 @@
      */
     public function share(string $id, Closure $value, array $tags = [])
     {
-<<<<<<< HEAD
-        $value = function($container) use ($value) {
-=======
-        if (!is_callable($value)) {
-            throw new \InvalidArgumentException('Only callable values can be shared in the container');
-        }
         $value = function ($container) use ($value) {
->>>>>>> 98b57b44
             static $sharedValue;
 
             if (null === $sharedValue) {
