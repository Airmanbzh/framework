--- conflicted
+++ resolved
@@ -165,13 +165,8 @@
      */
     final public function &__invoke($instance, $accessType, &$originalValue, $newValue = NAN)
     {
-<<<<<<< HEAD
         if ($this->level > 0) {
-            array_push($this->stackFrames, [$this->instance, $this->accessType, &$this->value, &$this->newValue]);
-=======
-        if ($this->level) {
             $this->stackFrames[] = [$this->instance, $this->accessType, &$this->value, &$this->newValue];
->>>>>>> 2f1c8be7
         }
 
         ++$this->level;
