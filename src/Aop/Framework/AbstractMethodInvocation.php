--- conflicted
+++ resolved
@@ -91,14 +91,9 @@
         } finally {
             --$this->level;
 
-<<<<<<< HEAD
-        if ($this->level > 0) {
-            list($this->arguments, $this->instance, $this->current) = array_pop($this->stackFrames);
-=======
             if ($this->level > 0) {
                 list($this->arguments, $this->instance, $this->current) = \array_pop($this->stackFrames);
             }
->>>>>>> 40840ddc
         }
     }
 
