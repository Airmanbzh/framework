<?php
declare(strict_types = 1);
/*
 * Go! AOP framework
 *
 * @copyright Copyright 2013, Lisachenko Alexander <lisachenko.it@gmail.com>
 *
 * This source file is subject to the license that is bundled
 * with this source code in the file LICENSE.
 */

namespace Go\Aop\Pointcut;

use Closure;
use Dissect\Lexer\Token;
use Dissect\Parser\Grammar;
use Doctrine\Common\Annotations\Reader;
use Go\Aop\PointFilter;
use Go\Aop\Support\AndPointFilter;
use Go\Aop\Support\InheritanceClassFilter;
use Go\Aop\Support\ModifierMatcherFilter;
use Go\Aop\Support\SimpleNamespaceFilter;
use Go\Aop\Support\TruePointFilter;
use Go\Core\AspectContainer;

/**
 * Pointcut grammar defines general structure of pointcuts and rules of parsing
 */
class PointcutGrammar extends Grammar
{
    /**
     * Constructs a pointcut grammar with AST
     *
     * @param AspectContainer $container Instance of the container
     * @param Reader $annotationReader
     */
    public function __construct(AspectContainer $container, Reader $annotationReader)
    {
        $this('empty')
            ->is(/* empty */);

        $stringConverter = $this->getNodeToStringConverter();

        $this('pointcutExpression')
            ->is('pointcutExpression', '||', 'conjugatedExpression')
            ->call(function ($first, $_0, $second) {
                return new OrPointcut($first, $second);
            })
            ->is('conjugatedExpression');

        $this('conjugatedExpression')
            ->is('conjugatedExpression', '&&', 'negatedExpression')
            ->call(function ($first, $_0, $second) {
                return new AndPointcut($first, $second);
            })
            ->is('negatedExpression');

        $this('negatedExpression')
            ->is('!', 'brakedExpression')
            ->call(function ($_0, $item) {
                return new NotPointcut($item);
            })
            ->is('brakedExpression');

        $this('brakedExpression')
            ->is('(', 'pointcutExpression', ')')
            ->call(function ($_0, $e, $_1) {
                return $e;
            })
            ->is('singlePointcut');

        $this('singlePointcut')
            ->is('accessPointcut')
            ->is('annotatedAccessPointcut')
            ->is('executionPointcut')
            ->is('annotatedExecutionPointcut')
            ->is('withinPointcut')
            ->is('annotatedWithinPointcut')
            ->is('initializationPointcut')
            ->is('staticInitializationPointcut')
            ->is('cflowbelowPointcut')
            ->is('dynamicExecutionPointcut')
            ->is('matchInheritedPointcut')
            ->is('pointcutReference');

        $this('accessPointcut')
            ->is('access', '(', 'propertyAccessReference', ')')
            ->call(function ($_0, $_1, $propertyReference) {
                return $propertyReference;
            });

        $this('executionPointcut')
            ->is('execution', '(', 'methodExecutionReference', ')')
            ->call(function ($_0, $_1, $methodReference) {
                return $methodReference;
            })
            ->is('execution', '(', 'functionExecutionReference', ')')
            ->call(function ($_0, $_1, $functionReference) {
                return $functionReference;
            });

        $this('withinPointcut')
            ->is('within', '(', 'classFilter', ')')
            ->call(function ($_0, $_1, $classFilter) {
                $pointcut = new TruePointcut(PointFilter::KIND_ALL);
                $pointcut->setClassFilter($classFilter);

                return $pointcut;
            });

        $this('annotatedAccessPointcut')
            ->is('annotation', 'access', '(', 'namespaceName', ')')
            ->call(function ($_0, $_1, $_2, $annotationClassName) use ($annotationReader) {
                $kindProperty = PointFilter::KIND_PROPERTY;
                return new AnnotationPointcut($kindProperty, $annotationReader, $annotationClassName);
            });

        $this('annotatedExecutionPointcut')
            ->is('annotation', 'execution', '(', 'namespaceName', ')')
            ->call(function ($_0, $_1, $_2, $annotationClassName) use ($annotationReader) {
                $kindMethod = PointFilter::KIND_METHOD;
                return new AnnotationPointcut($kindMethod, $annotationReader, $annotationClassName);
            });

        $this('annotatedWithinPointcut')
            ->is('annotation', 'within', '(', 'namespaceName', ')')
            ->call(function ($_0, $_1, $_2, $annotationClassName) use ($annotationReader) {
                $pointcut    = new TruePointcut(PointFilter::KIND_ALL);
                $kindClass   = PointFilter::KIND_CLASS;
                $classFilter = new AnnotationPointcut($kindClass, $annotationReader, $annotationClassName);
                $pointcut->setClassFilter($classFilter);

                return $pointcut;
            });

        $this('initializationPointcut')
            ->is('initialization', '(', 'classFilter', ')')
            ->call(function ($_0, $_1, $classFilter) {
                $pointcut = new TruePointcut(PointFilter::KIND_INIT + PointFilter::KIND_CLASS);
                $pointcut->setClassFilter($classFilter);

                return $pointcut;
            });

        $this('staticInitializationPointcut')
            ->is('staticinitialization', '(', 'classFilter', ')')
            ->call(function ($_0, $_1, $classFilter) {
                $pointcut = new TruePointcut(PointFilter::KIND_STATIC_INIT + PointFilter::KIND_CLASS);
                $pointcut->setClassFilter($classFilter);

                return $pointcut;
            });

        $this('cflowbelowPointcut')
            ->is('cflowbelow', '(', 'executionPointcut', ')')
            ->call(function ($_0, $_1, $pointcut) {
                return new CFlowBelowMethodPointcut($pointcut);
            });

        $this('matchInheritedPointcut')
            ->is('matchInherited', '(', ')')
            ->call(function () {
                return new MatchInheritedPointcut();
            });

        $this('dynamicExecutionPointcut')
            // ideally, this should be 'dynamic', 'methodExecutionReference'
            ->is('dynamic', '(', 'memberReference', '(', 'argumentList', ')', ')')
            ->call(function ($_0, $_1, ClassMemberReference $reference) {
                $memberFilter = new AndPointFilter(
                    $reference->getVisibilityFilter(),
                    $reference->getAccessTypeFilter()
                );

                $pointcut = new MagicMethodPointcut(
                    $reference->getMemberNamePattern(),
                    $memberFilter);
                $pointcut->setClassFilter($reference->getClassFilter());

                return $pointcut;
            });

        $this('pointcutReference')
            ->is('namespaceName', '->', 'namePatternPart')
            ->call(function ($className, $_0, $name) use ($container) {
                return new PointcutReference($container, "{$className}->{$name}");
            });

        $this('propertyAccessReference')
            ->is('memberReference')
            ->call(function (ClassMemberReference $reference) {
                $memberFilter = new AndPointFilter(
                    $reference->getVisibilityFilter(),
                    $reference->getAccessTypeFilter()
                );

                $pointcut = new SignaturePointcut(
                    PointFilter::KIND_PROPERTY,
                    $reference->getMemberNamePattern(),
                    $memberFilter);

                $pointcut->setClassFilter($reference->getClassFilter());

                return $pointcut;
            });

        $this('methodExecutionReference')
            ->is('memberReference', '(', 'argumentList', ')')
            ->call(function (ClassMemberReference $reference) {
                $memberFilter = new AndPointFilter(
                    $reference->getVisibilityFilter(),
                    $reference->getAccessTypeFilter()
                );

                $pointcut = new SignaturePointcut(
                    PointFilter::KIND_METHOD,
                    $reference->getMemberNamePattern(),
                    $memberFilter);

                $pointcut->setClassFilter($reference->getClassFilter());

                return $pointcut;
            });

        $this('functionExecutionReference')
            ->is('namespacePattern', 'nsSeparator', 'namePatternPart', '(', 'argumentList', ')')
            ->call(function ($namespacePattern, $_0, $namePattern) {
                $nsFilter = new SimpleNamespaceFilter($namespacePattern);
                $pointcut = new FunctionPointcut($namePattern);
                $pointcut->setNamespaceFilter($nsFilter);

                return $pointcut;
            });

        $this('memberReference')
            ->is('memberModifiers', 'classFilter', 'memberAccessType', 'namePatternPart')
            ->call(function (
                ModifierMatcherFilter $memberModifiers,
                PointFilter $classFilter,
                ModifierMatcherFilter $memberAccessType,
                $namePattern
            ) {
                $reference = new ClassMemberReference(
                    $classFilter,
                    $memberModifiers,
                    $memberAccessType,
                    $namePattern);

                return $reference;
            });

        $this('classFilter')
            ->is('namespacePattern')
            ->call(function ($pattern) {
                $truePointFilter = TruePointFilter::getInstance();

                return $pattern === '**'
                    ? $truePointFilter
                    : new SignaturePointcut(PointFilter::KIND_CLASS, $pattern, $truePointFilter);
            })
            ->is('namespacePattern', '+')
            ->call(function ($parentClassName) {
                return new InheritanceClassFilter($parentClassName);
            });

        $this('argumentList')
            ->is('*');

        $this('memberAccessType')
            ->is('::')
            ->call(function () {
                return new ModifierMatcherFilter(\ReflectionMethod::IS_STATIC);
            })
            ->is('->')
            ->call(function () {
                $modifierMatcherFilter = new ModifierMatcherFilter();
                $modifierMatcherFilter->notMatch(\ReflectionMethod::IS_STATIC);

                return $modifierMatcherFilter;
            });

        $this('namespacePattern')
            ->is('**')->call($stringConverter)
            ->is('namePatternPart')
            ->is('namespacePattern', 'nsSeparator', 'namePatternPart')->call($stringConverter)
            ->is('namespacePattern', 'nsSeparator', '**')->call($stringConverter);

        $this('namePatternPart')
            ->is('*')->call($stringConverter)
            ->is('namePart')->call($stringConverter)
            ->is('namePatternPart', '*')->call($stringConverter)
            ->is('namePatternPart', 'namePart')->call($stringConverter)
            ->is('namePatternPart', '|', 'namePart')->call($stringConverter);

        $this('namespaceName')
            ->is('namePart')->call($stringConverter)
            ->is('namespaceName', 'nsSeparator', 'namePart')->call($stringConverter);

        $this('memberModifiers')
            ->is('memberModifier', '|', 'memberModifiers')
            ->call(function ($modifier, $_0, ModifierMatcherFilter $matcher) {
                return $matcher->orMatch($modifier);
            })
            ->is('memberModifier', 'memberModifiers')
            ->call(function ($modifier, ModifierMatcherFilter $matcher) {
                return $matcher->andMatch($modifier);
            })
            ->is('memberModifier')
            ->call(function ($modifier) {
                return new ModifierMatcherFilter($modifier);
            });

        $converter = $this->getModifierConverter();
        $this('memberModifier')
            ->is('public')->call($converter)
            ->is('protected')->call($converter)
            ->is('private')->call($converter)
            ->is('final')->call($converter);

        $this->start('pointcutExpression');
    }

    /**
     * Returns callable for converting node(s) to the string
     */
    private function getNodeToStringConverter(): Closure
    {
<<<<<<< HEAD
        return function(...$arguments) {
            $value = '';
            foreach ($arguments as $node) {
=======
        return function(...$nodes) {
            $value = '';
            foreach ($nodes as $node) {
>>>>>>> 98b57b44
                if (is_scalar($node)) {
                    $value .= $node;
                } else {
                    $value .= $node->getValue();
                }
            }

            return $value;
        };
    }

    /**
     * Returns callable for converting node value for modifiers to the constant value
     */
    private function getModifierConverter(): Closure
    {
        return function (Token $token) {
            $name = strtoupper($token->getValue());

            return constant("ReflectionMethod::IS_{$name}");
        };
    }
}<|MERGE_RESOLUTION|>--- conflicted
+++ resolved
@@ -325,15 +325,9 @@
      */
     private function getNodeToStringConverter(): Closure
     {
-<<<<<<< HEAD
-        return function(...$arguments) {
-            $value = '';
-            foreach ($arguments as $node) {
-=======
         return function(...$nodes) {
             $value = '';
             foreach ($nodes as $node) {
->>>>>>> 98b57b44
                 if (is_scalar($node)) {
                     $value .= $node;
                 } else {
