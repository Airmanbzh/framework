--- conflicted
+++ resolved
@@ -114,24 +114,4 @@
     {
         return self::KIND_ALL;
     }
-<<<<<<< HEAD
-
-    /**
-     * Merges current one filter with another one and returns a new combined filter
-     *
-     * @param ModifierMatcherFilter $filter
-     *
-     * @return ModifierMatcherFilter
-     */
-    public function merge(ModifierMatcherFilter $filter) : self
-    {
-        $newFilter = clone $this;
-        $newFilter->andMask |= $filter->andMask;
-        $newFilter->orMask  |= $filter->orMask;
-        $newFilter->notMask |= $filter->notMask;
-
-        return $newFilter;
-    }
-=======
->>>>>>> 49ccd3e2
 }