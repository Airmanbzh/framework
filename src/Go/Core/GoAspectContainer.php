--- conflicted
+++ resolved
@@ -194,10 +194,6 @@
             $this->maxTimestamp = max(array_map('filemtime', $this->resources));
         }
 
-<<<<<<< HEAD
         return $this->maxTimestamp <= $timestamp;
-=======
-        return $this->maxTimestamp < $timestamp;
->>>>>>> b3b4ed3b
     }
 }