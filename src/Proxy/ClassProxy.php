--- conflicted
+++ resolved
@@ -27,7 +27,6 @@
 use ReflectionClass;
 use ReflectionMethod;
 use ReflectionProperty;
-use Go\Aop\Proxy;
 
 /**
  * Class proxy builder that is used to generate a child class from the list of joinpoints
@@ -292,16 +291,6 @@
      */
     public function addInterface(string $interfaceName)
     {
-<<<<<<< HEAD
-=======
-        $interfaceName = $interface;
-        if ($interface instanceof ReflectionClass) {
-            if (!$interface->isInterface()) {
-                throw new \InvalidArgumentException('Interface expected to add');
-            }
-            $interfaceName = $interface->name;
-        }
->>>>>>> 2f1c8be7
         // Use absolute namespace to prevent NS-conflicts
         $this->interfaces[] = '\\' . ltrim($interfaceName, '\\');
     }
@@ -313,16 +302,6 @@
      */
     public function addTrait(string $traitName)
     {
-<<<<<<< HEAD
-=======
-        $traitName = $trait;
-        if ($trait instanceof ReflectionClass) {
-            if (!$trait->isTrait()) {
-                throw new \InvalidArgumentException('Trait expected to add');
-            }
-            $traitName = $trait->name;
-        }
->>>>>>> 2f1c8be7
         // Use absolute namespace to prevent NS-conflicts
         $this->traits[] = '\\' . ltrim($traitName, '\\');
     }
