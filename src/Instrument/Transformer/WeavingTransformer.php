<?php
declare(strict_types = 1);
/*
 * Go! AOP framework
 *
 * @copyright Copyright 2011, Lisachenko Alexander <lisachenko.it@gmail.com>
 *
 * This source file is subject to the license that is bundled
 * with this source code in the file LICENSE.
 */

namespace Go\Instrument\Transformer;

use Go\Aop\Advisor;
use Go\Aop\Aspect;
use Go\Aop\Framework\AbstractJoinpoint;
use Go\Core\AdviceMatcher;
use Go\Core\AspectContainer;
use Go\Core\AspectKernel;
use Go\Core\AspectLoader;
use Go\Instrument\ClassLoading\CachePathManager;
use Go\ParserReflection\ReflectionClass;
use Go\ParserReflection\ReflectionFile;
use Go\ParserReflection\ReflectionFileNamespace;
use Go\Proxy\ClassProxy;
use Go\Proxy\FunctionProxy;
use Go\Proxy\TraitProxy;

/**
 * Main transformer that performs weaving of aspects into the source code
 */
class WeavingTransformer extends BaseSourceTransformer
{

    /**
     * @var AdviceMatcher
     */
    protected $adviceMatcher;

    /**
     * @var CachePathManager
     */
    private $cachePathManager;

    /**
     * Instance of aspect loader
     *
     * @var AspectLoader
     */
    protected $aspectLoader;

    /**
     * Constructs a weaving transformer
     *
     * @param AspectKernel $kernel Instance of aspect kernel
     * @param AdviceMatcher $adviceMatcher Advice matcher for class
     * @param CachePathManager $cachePathManager Cache manager
     * @param AspectLoader $loader Loader for aspects
     */
    public function __construct(
        AspectKernel $kernel,
        AdviceMatcher $adviceMatcher,
        CachePathManager $cachePathManager,
        AspectLoader $loader
    ) {
        parent::__construct($kernel);
        $this->adviceMatcher    = $adviceMatcher;
        $this->cachePathManager = $cachePathManager;
        $this->aspectLoader     = $loader;
    }

    /**
     * This method may transform the supplied source and return a new replacement for it
     *
     * @param StreamMetaData $metadata Metadata for source
     * @return string See RESULT_XXX constants in the interface
     */
    public function transform(StreamMetaData $metadata): string
    {
        $totalTransformations = 0;
        $parsedSource         = new ReflectionFile($metadata->uri, $metadata->syntaxTree);

        // Check if we have some new aspects that weren't loaded yet
        $unloadedAspects = $this->aspectLoader->getUnloadedAspects();
        if (!empty($unloadedAspects)) {
            $this->loadAndRegisterAspects($unloadedAspects);
        }
        $advisors = $this->container->getByTag('advisor');

        $namespaces = $parsedSource->getFileNamespaces();

        foreach ($namespaces as $namespace) {
            $classes = $namespace->getClasses();
            foreach ($classes as $class) {
                // Skip interfaces and aspects
                if ($class->isInterface() || in_array(Aspect::class, $class->getInterfaceNames())) {
                    continue;
                }
                $wasClassProcessed = $this->processSingleClass($advisors, $metadata, $class);
                $totalTransformations += (integer) $wasClassProcessed;
            }
            $wasFunctionsProcessed = $this->processFunctions($advisors, $metadata, $namespace);
            $totalTransformations += (integer) $wasFunctionsProcessed;
        }

        $result = ($totalTransformations > 0) ? self::RESULT_TRANSFORMED : self::RESULT_ABSTAIN;

        return $result;
    }

    /**
     * Performs weaving of single class if needed
     *
     * @param array|Advisor[] $advisors
     * @param StreamMetaData $metadata Source stream information
     * @param ReflectionClass $class Instance of class to analyze
     *
     * @return bool True if was class processed, false otherwise
     */
    private function processSingleClass(array $advisors, StreamMetaData $metadata, ReflectionClass $class): bool
    {
        $advices = $this->adviceMatcher->getAdvicesForClass($class, $advisors);

        if (empty($advices)) {
            // Fast return if there aren't any advices for that class
            return false;
        }

        // Sort advices in advance to keep the correct order in cache
        foreach ($advices as &$typeAdvices) {
            foreach ($typeAdvices as &$joinpointAdvices) {
                if (is_array($joinpointAdvices)) {
                    $joinpointAdvices = AbstractJoinpoint::sortAdvices($joinpointAdvices);
                }
            }
        }

        // Prepare new class name
        $newClassName = $class->getShortName() . AspectContainer::AOP_PROXIED_SUFFIX;

        // Replace original class name with new
        $this->adjustOriginalClass($class, $metadata, $newClassName);

        // Prepare child Aop proxy
        $child = $class->isTrait()
            ? new TraitProxy($class, $advices)
            : new ClassProxy($class, $advices);

        // Set new parent name instead of original
        $child->setParentName($newClassName);
        $contentToInclude = $this->saveProxyToCache($class, $child);

        // Get last token for this class
        $lastClassToken = $class->getNode()->getAttribute('endTokenPos');

        $metadata->tokenStream[$lastClassToken][1] .= PHP_EOL . $contentToInclude;

        return true;
    }

    /**
     * Adjust definition of original class source to enable extending
     *
     * @param ReflectionClass $class Instance of class reflection
     * @param StreamMetaData $streamMetaData Source code metadata
     * @param string $newClassName New name for the class
     */
    private function adjustOriginalClass(ReflectionClass $class, StreamMetaData $streamMetaData, string $newClassName)
    {
        $classNode = $class->getNode();
        $position  = $classNode->getAttribute('startTokenPos');
        do {
            if (isset($streamMetaData->tokenStream[$position])) {
                $token = $streamMetaData->tokenStream[$position];
                // Remove final and following whitespace from the class, child will be final instead
                if ($token[0] === T_FINAL) {
                    unset($streamMetaData->tokenStream[$position], $streamMetaData->tokenStream[$position+1]);
                }
                // First string is class/trait name
                if ($token[0] === T_STRING) {
                    $streamMetaData->tokenStream[$position][1] = $newClassName;
                    // We have finished our job, can break this loop
                    break;
                }
            }
            ++$position;
        } while (true);
    }

    /**
     * Performs weaving of functions in the current namespace
     *
     * @param array|Advisor[] $advisors List of advisors
     * @param StreamMetaData $metadata Source stream information
     * @param ReflectionFileNamespace $namespace Current namespace for file
     *
     * @return boolean True if functions were processed, false otherwise
     */
    private function processFunctions(
        array $advisors,
        StreamMetaData $metadata,
        ReflectionFileNamespace $namespace
    ): bool {
        static $cacheDirSuffix = '/_functions/';

        $wasProcessedFunctions = false;
        $functionAdvices = $this->adviceMatcher->getAdvicesForFunctions($namespace, $advisors);
        $cacheDir        = $this->cachePathManager->getCacheDir();
        if (!empty($functionAdvices)) {
            $cacheDir .= $cacheDirSuffix;
            $fileName = str_replace('\\', '/', $namespace->getName()) . '.php';

            $functionFileName = $cacheDir . $fileName;
            if (!file_exists($functionFileName) || !$this->container->isFresh(filemtime($functionFileName))) {
                $dirname = dirname($functionFileName);
                if (!file_exists($dirname)) {
                    mkdir($dirname, $this->options['cacheFileMode'], true);
                }
                $source = new FunctionProxy($namespace, $functionAdvices);
                file_put_contents($functionFileName, $source, LOCK_EX);
                // For cache files we don't want executable bits by default
                chmod($functionFileName, $this->options['cacheFileMode'] & (~0111));
            }
            $content = 'include_once AOP_CACHE_DIR . ' . var_export($cacheDirSuffix . $fileName, true) . ';';

            $lastTokenPosition = $namespace->getLastTokenPosition();
            $metadata->tokenStream[$lastTokenPosition][1] .= PHP_EOL . $content;
            $wasProcessedFunctions = true;
        }

        return $wasProcessedFunctions;
    }

    /**
     * Save AOP proxy to the separate file anr returns the php source code for inclusion
     *
     * @param ReflectionClass $class Original class reflection
     * @param string|ClassProxy $child
     *
     * @return string
     */
    private function saveProxyToCache(ReflectionClass $class, $child): string
    {
        static $cacheDirSuffix = '/_proxies/';

<<<<<<< HEAD
        $cacheDir = $this->cachePathManager->getCacheDir();

        // Without cache we should rewrite original file
        if (!$cacheDir) {
            return (string) $child;
        }
        $cacheDir .= $cacheDirSuffix;
=======
        $cacheDir = $this->cachePathManager->getCacheDir() . $cacheDirSuffix;
>>>>>>> 98b57b44
        $fileName = str_replace($this->options['appDir'] . DIRECTORY_SEPARATOR, '', $class->getFileName());

        $proxyFileName = $cacheDir . $fileName;
        $dirname       = dirname($proxyFileName);
        if (!file_exists($dirname)) {
            mkdir($dirname, $this->options['cacheFileMode'], true);
        }

        $body      = '<?php' . PHP_EOL;
        $namespace = $class->getNamespaceName();
        if ($namespace) {
            $body .= "namespace {$namespace};" . PHP_EOL . PHP_EOL;
        }

        $refNamespace = new ReflectionFileNamespace($class->getFileName(), $namespace);
        foreach ($refNamespace->getNamespaceAliases() as $fqdn => $alias) {
            $body .= "use {$fqdn} as {$alias};" . PHP_EOL;
        }

        $body .= $child;
        file_put_contents($proxyFileName, $body, LOCK_EX);
        // For cache files we don't want executable bits by default
        chmod($proxyFileName, $this->options['cacheFileMode'] & (~0111));

        return 'include_once AOP_CACHE_DIR . ' . var_export($cacheDirSuffix . $fileName, true) . ';';
    }

    /**
     * Utility method to load and register unloaded aspects
     *
     * @param array $unloadedAspects List of unloaded aspects
     */
    private function loadAndRegisterAspects(array $unloadedAspects)
    {
        foreach ($unloadedAspects as $unloadedAspect) {
            $this->aspectLoader->loadAndRegister($unloadedAspect);
        }
    }
}<|MERGE_RESOLUTION|>--- conflicted
+++ resolved
@@ -243,17 +243,7 @@
     {
         static $cacheDirSuffix = '/_proxies/';
 
-<<<<<<< HEAD
-        $cacheDir = $this->cachePathManager->getCacheDir();
-
-        // Without cache we should rewrite original file
-        if (!$cacheDir) {
-            return (string) $child;
-        }
-        $cacheDir .= $cacheDirSuffix;
-=======
         $cacheDir = $this->cachePathManager->getCacheDir() . $cacheDirSuffix;
->>>>>>> 98b57b44
         $fileName = str_replace($this->options['appDir'] . DIRECTORY_SEPARATOR, '', $class->getFileName());
 
         $proxyFileName = $cacheDir . $fileName;
