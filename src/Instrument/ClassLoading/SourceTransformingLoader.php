<?php
declare(strict_types = 1);
/*
 * Go! AOP framework
 *
 * @copyright Copyright 2011, Lisachenko Alexander <lisachenko.it@gmail.com>
 *
 * This source file is subject to the license that is bundled
 * with this source code in the file LICENSE.
 */

namespace Go\Instrument\ClassLoading;

use php_user_filter as PhpStreamFilter;
use Go\Instrument\Transformer\StreamMetaData;
use Go\Instrument\Transformer\SourceTransformer;

/**
 * Php class loader filter for processing php code
 *
 * @property resource $stream Stream resource
 */
class SourceTransformingLoader extends PhpStreamFilter
{
    /**
     * Php filter definition
     */
    const PHP_FILTER_READ = 'php://filter/read=';

    /**
     * Default PHP filter name for registration
     */
    const FILTER_IDENTIFIER = 'go.source.transforming.loader';

    /**
     * String buffer
     *
     * @var string
     */
    protected $data = '';

    /**
     * List of transformers
     *
     * @var array|SourceTransformer[]
     */
    protected static $transformers = [];

    /**
     * Identifier of filter
     *
     * @var string
     */
    protected static $filterId;

    /**
     * Register current loader as stream filter in PHP
     *
     * @param string $filterId Identifier for the filter
     * @throws \RuntimeException If registration was failed
     */
    public static function register(string $filterId = self::FILTER_IDENTIFIER)
    {
        if (!empty(self::$filterId)) {
            throw new \RuntimeException('Stream filter already registered');
        }

        $result = stream_filter_register($filterId, __CLASS__);
        if (!$result) {
            throw new \RuntimeException('Stream filter was not registered');
        }
        self::$filterId = $filterId;
    }

    /**
     * Returns the name of registered filter
     *
     * @throws \RuntimeException if filter was not registered
     */
    public static function getId(): string
    {
        if (empty(self::$filterId)) {
            throw new \RuntimeException('Stream filter was not registered');
        }

        return self::$filterId;
    }

    /**
     * {@inheritdoc}
     */
    public function filter($in, $out, &$consumed, $closing)
    {
        while ($bucket = stream_bucket_make_writeable($in)) {
            $this->data .= $bucket->data;
        }

        if ($closing || feof($this->stream)) {
            $consumed = strlen($this->data);

            // $this->stream contains pointer to the source
            $metadata = new StreamMetaData($this->stream, $this->data);
            self::transformCode($metadata);

            $bucket = stream_bucket_new($this->stream, $metadata->source);
            stream_bucket_append($out, $bucket);

            return PSFS_PASS_ON;
        }

        return PSFS_FEED_ME;
    }

    /**
     * Adds a SourceTransformer to be applied by this LoadTimeWeaver.
     *
     * @param $transformer SourceTransformer Transformer for source code
     */
    public static function addTransformer(SourceTransformer $transformer)
    {
        self::$transformers[] = $transformer;
    }

    /**
     * Transforms source code by passing it through all transformers
     *
     * @param StreamMetaData|null $metadata Metadata from stream
<<<<<<< HEAD
     * @return bool|null Return false if transformation should be stopped
=======
     *
     * @return void
>>>>>>> 6923557e
     */
    public static function transformCode(StreamMetaData $metadata)
    {
        foreach (self::$transformers as $transformer) {
            $result = $transformer->transform($metadata);
            if ($result === SourceTransformer::RESULT_ABORTED) {
                break;
            }
        }
    }
}<|MERGE_RESOLUTION|>--- conflicted
+++ resolved
@@ -125,12 +125,8 @@
      * Transforms source code by passing it through all transformers
      *
      * @param StreamMetaData|null $metadata Metadata from stream
-<<<<<<< HEAD
-     * @return bool|null Return false if transformation should be stopped
-=======
      *
      * @return void
->>>>>>> 6923557e
      */
     public static function transformCode(StreamMetaData $metadata)
     {
