--- conflicted
+++ resolved
@@ -18,13 +18,8 @@
 /**
  * Php class loader filter for processing php code
  *
-<<<<<<< HEAD
- * @property resource $stream Stream resource
- */
-=======
  * @property resource $stream Stream instance of underlying resource
 */
->>>>>>> 98b57b44
 class SourceTransformingLoader extends PhpStreamFilter
 {
     /**
