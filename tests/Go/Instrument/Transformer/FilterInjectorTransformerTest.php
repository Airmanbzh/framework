--- conflicted
+++ resolved
@@ -30,24 +30,12 @@
                 ],
                 $this->createMock(GoAspectContainer::class)
             );
-<<<<<<< HEAD
             $cachePathManager = $this
                 ->getMockBuilder(CachePathManager::class)
                 ->setConstructorArgs([$kernelMock])
                 ->getMock();
             self::$transformer = new FilterInjectorTransformer($kernelMock, 'unit.test', $cachePathManager);
         }
-        $stream = fopen('php://input', 'r');
-        $this->metadata = new StreamMetaData($stream);
-        fclose($stream);
-=======
-            self::$transformer = new FilterInjectorTransformer(
-                $kernelMock,
-                'unit.test',
-                $this->getMockBuilder(CachePathManager::class)->setConstructorArgs([$kernelMock])->getMock()
-            );
-        };
->>>>>>> 0da1ca42
     }
 
     /**
