<?php
<<<<<<< HEAD
declare(strict_types = 1);

=======
>>>>>>> 8b2aa19e
namespace Test\ns3;
class TestClass1__AopProxied {
    public static function test() {}
}
include_once AOP_CACHE_DIR . '/_proxies/Transformer/_files/multiple-classes.php/Test/ns3/TestClass1.php';
TestClass1::test();
class TestClass11__AopProxied {
    public static function test() {}
}
include_once AOP_CACHE_DIR . '/_proxies/Transformer/_files/multiple-classes.php/Test/ns3/TestClass11.php';
TestClass11::test();
class TestClass2__AopProxied {
    public static function test() {}
}
include_once AOP_CACHE_DIR . '/_proxies/Transformer/_files/multiple-classes.php/Test/ns3/TestClass2.php';
TestClass2::test();<|MERGE_RESOLUTION|>--- conflicted
+++ resolved
@@ -1,9 +1,6 @@
 <?php
-<<<<<<< HEAD
 declare(strict_types = 1);
 
-=======
->>>>>>> 8b2aa19e
 namespace Test\ns3;
 class TestClass1__AopProxied {
     public static function test() {}
