--- conflicted
+++ resolved
@@ -15,12 +15,8 @@
     },
 
     "require-dev": {
-<<<<<<< HEAD
-        "symfony/console": "^2.7|^3.0"
-=======
-        "symfony/console": "~2.1|~3.0",
+        "symfony/console": "^2.7|^3.0",
         "adlawson/vfs": "^0.12"
->>>>>>> bd98a078
     },
 
     "suggest": {
